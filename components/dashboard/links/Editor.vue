--- conflicted
+++ resolved
@@ -147,14 +147,10 @@
         v-if="previewMode"
         class="text-sm text-muted-foreground"
       >
-<<<<<<< HEAD
         {{ $t('links.preview_mode_tip') }}
-=======
-        The preview mode link is valid for up to 5 minutes.
->>>>>>> e909922a
       </p>
       <AutoForm
-        class="px-2 space-y-2 overflow-y-auto"
+        class="overflow-y-auto px-2 space-y-2"
         :schema="EditLinkSchema"
         :form="form"
         :field-config="fieldConfig"
@@ -166,7 +162,7 @@
             v-if="!isEdit"
             class="relative"
           >
-            <div class="absolute right-0 flex space-x-3 top-1">
+            <div class="flex absolute right-0 top-1 space-x-3">
               <Shuffle
                 class="w-4 h-4 cursor-pointer"
                 @click="randomSlug"
