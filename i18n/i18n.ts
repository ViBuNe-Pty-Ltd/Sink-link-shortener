import type { LocaleObject } from '@nuxtjs/i18n'

const locales: LocaleObject[] = [
  {
    code: 'en-US',
    file: 'en-US.json',
    name: 'English',
    emoji: '🇺🇸',
  },
  {
    code: 'zh-CN',
    file: 'zh-CN.json',
    name: '简体中文',
    emoji: '🇨🇳',
  },
  {
<<<<<<< HEAD
    code: 'zh-TW',
    file: 'zh-TW.json',
    name: '繁體中文',
    emoji: '🇹🇼', 
  },
  
  {
    code: 'en-US',
    file: 'en-US.json',
    name: 'English',
    emoji: '🇺🇸',
=======
    code: 'fr-FR',
    file: 'fr-FR.json',
    name: 'Français',
    emoji: '🇫🇷',
>>>>>>> ed7c06c5
  },
  {
    code: 'vi-VN',
    file: 'vi-VN.json',
    name: 'Tiếng Việt',
    emoji: '🇻🇳',
  }
]

function buildLocales() {
  const useLocales = Object.values(locales).reduce((acc, data) => {
    acc.push(data)

    return acc
  }, <LocaleObject[]>[])

  return useLocales.sort((a, b) => a.code.localeCompare(b.code))
}

export const currentLocales = buildLocales()<|MERGE_RESOLUTION|>--- conflicted
+++ resolved
@@ -14,31 +14,23 @@
     emoji: '🇨🇳',
   },
   {
-<<<<<<< HEAD
     code: 'zh-TW',
     file: 'zh-TW.json',
     name: '繁體中文',
     emoji: '🇹🇼', 
   },
-  
   {
-    code: 'en-US',
-    file: 'en-US.json',
-    name: 'English',
-    emoji: '🇺🇸',
-=======
     code: 'fr-FR',
     file: 'fr-FR.json',
     name: 'Français',
     emoji: '🇫🇷',
->>>>>>> ed7c06c5
   },
   {
     code: 'vi-VN',
     file: 'vi-VN.json',
     name: 'Tiếng Việt',
     emoji: '🇻🇳',
-  }
+  },
 ]
 
 function buildLocales() {
