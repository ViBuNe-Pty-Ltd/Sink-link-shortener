import type { LocaleObject } from '@nuxtjs/i18n'

const locales: LocaleObject[] = [
  {
    code: 'zh-CN',
    file: 'zh-CN.json',
    name: '简体中文',
    emoji: '🇨🇳',
  },
  {
    code: 'en-US',
    file: 'en-US.json',
    name: 'English',
    emoji: '🇺🇸',
  },
  {
<<<<<<< HEAD
    code: 'fr-FR',
    file: 'fr-FR.json',
    name: 'Français',
    emoji: '🇫🇷',
  },
=======
    code: 'vi-VN',
    file: 'vi-VN.json',
    name: 'Tiếng Việt',
    emoji: '🇻🇳',
  }
>>>>>>> 03399bbe
]

function buildLocales() {
  const useLocales = Object.values(locales).reduce((acc, data) => {
    acc.push(data)

    return acc
  }, <LocaleObject[]>[])

  return useLocales.sort((a, b) => a.code.localeCompare(b.code))
}

export const currentLocales = buildLocales()<|MERGE_RESOLUTION|>--- conflicted
+++ resolved
@@ -1,6 +1,12 @@
 import type { LocaleObject } from '@nuxtjs/i18n'
 
 const locales: LocaleObject[] = [
+  {
+    code: 'en-US',
+    file: 'en-US.json',
+    name: 'English',
+    emoji: '🇺🇸',
+  },
   {
     code: 'zh-CN',
     file: 'zh-CN.json',
@@ -8,25 +14,17 @@
     emoji: '🇨🇳',
   },
   {
-    code: 'en-US',
-    file: 'en-US.json',
-    name: 'English',
-    emoji: '🇺🇸',
-  },
-  {
-<<<<<<< HEAD
     code: 'fr-FR',
     file: 'fr-FR.json',
     name: 'Français',
     emoji: '🇫🇷',
   },
-=======
+  {
     code: 'vi-VN',
     file: 'vi-VN.json',
     name: 'Tiếng Việt',
     emoji: '🇻🇳',
   }
->>>>>>> 03399bbe
 ]
 
 function buildLocales() {
